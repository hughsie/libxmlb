#!/usr/bin/python3
# pylint: disable=invalid-name,missing-docstring
#
# Copyright (C) 2017 Richard Hughes <richard@hughsie.com>
#
# SPDX-License-Identifier: LGPL-2.1+

import sys
import argparse
import xml.etree.ElementTree as ET

XMLNS = "{http://www.gtk.org/introspection/core/1.0}"
XMLNS_C = "{http://www.gtk.org/introspection/c/1.0}"


def parse_version(ver):
<<<<<<< HEAD
    return tuple(map(int, ver.split('.')))
=======
    return tuple(map(int, ver.split(".")))

>>>>>>> 4b98f9ac

def usage(return_code):
    """print usage and exit with the supplied return code"""
    if return_code == 0:
        out = sys.stdout
    else:
        out = sys.stderr
    out.write("usage: %s <NAME> <INPUT> <OUTPUT>\n" % sys.argv[0])
    sys.exit(return_code)


class LdVersionScript:
    """Rasterize some text"""

    def __init__(self, library_name):
        self.library_name = library_name
        self.releases = {}
        self.overrides = {}

    def _add_node(self, node):
        identifier = node.attrib[XMLNS_C + "identifier"]
        introspectable = int(node.get("introspectable", 1))
        version = node.get("version", None)
        if introspectable and not version:
            print("No version for", identifier)
            sys.exit(1)
        if not version:
            return None
        version = node.attrib["version"]
        if version not in self.releases:
            self.releases[version] = []
        release = self.releases[version]
        if identifier not in release:
            release.append(identifier)
        return version

    def _add_cls(self, cls):

        # add all class functions
        for node in cls.findall(XMLNS + "function"):
            self._add_node(node)

        # choose the lowest version method for the _get_type symbol
        version_lowest = None

        # add all class methods
        for node in cls.findall(XMLNS + "method"):
            version_tmp = self._add_node(node)
            if version_tmp:
                if not version_lowest or parse_version(version_tmp) < parse_version(
                    version_lowest
                ):
                    version_lowest = version_tmp

        # add the constructor
        for node in cls.findall(XMLNS + "constructor"):
            version_tmp = self._add_node(node)
            if version_tmp:
                if not version_lowest or parse_version(version_tmp) < parse_version(
                    version_lowest
                ):
                    version_lowest = version_tmp

        if "{http://www.gtk.org/introspection/glib/1.0}get-type" not in cls.attrib:
            return
        type_name = cls.attrib["{http://www.gtk.org/introspection/glib/1.0}get-type"]

        # finally add the get_type symbol
        version = self.overrides.get(type_name, version_lowest)
        if version:
            self.releases[version].append(type_name)

    def import_gir(self, filename):
        tree = ET.parse(filename)
        root = tree.getroot()
        for ns in root.findall(XMLNS + "namespace"):
            for node in ns.findall(XMLNS + "function"):
                self._add_node(node)
            for cls in ns.findall(XMLNS + "record"):
                self._add_cls(cls)
            for cls in ns.findall(XMLNS + "class"):
                self._add_cls(cls)

    def render(self):

        # get a sorted list of all the versions
        versions = []
        for version in self.releases:
            versions.append(version)

        # output the version data to a file
        verout = "# generated automatically, do not edit!\n"
        oldversion = None
        for version in sorted(versions, key=parse_version):
            symbols = sorted(self.releases[version])
            verout += "\n%s_%s {\n" % (self.library_name, version)
            verout += "  global:\n"
            for symbol in symbols:
                verout += "    %s;\n" % symbol
            verout += "  local: *;\n"
            if oldversion:
                verout += "} %s_%s;\n" % (self.library_name, oldversion)
            else:
                verout += "};\n"
            oldversion = version
        return verout


if __name__ == "__main__":

    parser = argparse.ArgumentParser()
    parser.add_argument(
        "-r", "--override", action="append", nargs=2, metavar=("symbol", "version")
    )
    args, argv = parser.parse_known_args()
    if len(argv) != 3:
        usage(1)

    ld = LdVersionScript(library_name=argv[0])
    if args.override:
        for override_symbol, override_version in args.override:
            ld.overrides[override_symbol] = override_version
    ld.import_gir(argv[1])
    open(argv[2], "w").write(ld.render())<|MERGE_RESOLUTION|>--- conflicted
+++ resolved
@@ -14,12 +14,8 @@
 
 
 def parse_version(ver):
-<<<<<<< HEAD
-    return tuple(map(int, ver.split('.')))
-=======
     return tuple(map(int, ver.split(".")))
 
->>>>>>> 4b98f9ac
 
 def usage(return_code):
     """print usage and exit with the supplied return code"""
